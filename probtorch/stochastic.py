--- conflicted
+++ resolved
@@ -293,7 +293,6 @@
                 log_prob = log_prob + log_p
         return log_prob
 
-<<<<<<< HEAD
 
 def _autogen_trace_methods():
     def param_doc(doc):
@@ -340,24 +339,4 @@
             setattr(Trace, f_name, f)
 
 
-_autogen_trace_methods()
-=======
-    # TODO: we need to automate this, and add docstring magic
-    def normal(self, mu, sigma=None, tau=None,
-               name=None, value=None, **kwargs):
-        """Creates a new Normal-distributed RandomVariable node."""
-        return self.variable(distributions.Normal, mu, sigma=sigma, tau=tau,
-                             name=name, value=value, **kwargs)
-
-    def concrete(self, log_weights, temp,
-                 name=None, value=None, **kwargs):
-        """Creates a new Concrete-distributed RandomVariable node."""
-        return self.variable(distributions.Concrete, log_weights, temp,
-                             name=name, value=value, **kwargs)
-
-    def uniform(self, lower=0.0, upper=1.0,
-                name=None, value=None, **kwargs):
-        """Creates a new Uniform-distributed RandomVariable node."""
-        return self.variable(distributions.Uniform, lower=lower, upper=upper,
-                             name=name, value=value, **kwargs)
->>>>>>> 351d8690
+_autogen_trace_methods()